from ubuntu:xenial

LABEL authors="Gennadiy Dubina, Alfonso Tierno, Gerardo Garcia"

RUN apt-get update && \
    DEBIAN_FRONTEND=noninteractive apt-get -y install software-properties-common && \
    DEBIAN_FRONTEND=noninteractive add-apt-repository -y cloud-archive:queens && \
    apt-get update && \
    DEBIAN_FRONTEND=noninteractive apt-get -y install git python python-pip && \
    DEBIAN_FRONTEND=noninteractive apt-get -y install wget tox && \
<<<<<<< HEAD
    DEBIAN_FRONTEND=noninteractive pip install pip==9.0.3 && \
    DEBIAN_FRONTEND=noninteractive pip3 install pip==9.0.3 && \
    DEBIAN_FRONTEND=noninteractive pip install -U setuptools setuptools-version-command stdeb && \
    DEBIAN_FRONTEND=noninteractive pip install -U pyang pyangbind && \
    DEBIAN_FRONTEND=noninteractive pip3 install -U pyang pyangbind && \
    DEBIAN_FRONTEND=noninteractive apt-get -y install python-yaml python-netaddr python-boto python-networkx && \
    DEBIAN_FRONTEND=noninteractive apt-get -y install software-properties-common && \
=======
    DEBIAN_FRONTEND=noninteractive pip2 install pip==9.0.3 && \
    DEBIAN_FRONTEND=noninteractive pip2 install -U progressbar pyvmomi pyvcloud==19.1.1 && \
>>>>>>> 7fe82640
    DEBIAN_FRONTEND=noninteractive apt-get -y install python-novaclient python-keystoneclient python-glanceclient python-cinderclient python-neutronclient && \
    DEBIAN_FRONTEND=noninteractive apt-get -y install python-cffi libmysqlclient-dev libssl-dev libffi-dev python-mysqldb && \
    DEBIAN_FRONTEND=noninteractive apt-get -y install python-openstacksdk python-openstackclient && \
    DEBIAN_FRONTEND=noninteractive pip2 install untangle && \
    DEBIAN_FRONTEND=noninteractive pip2 install -e git+https://github.com/python-oca/python-oca#egg=oca && \
    DEBIAN_FRONTEND=noninteractive apt-get -y install mysql-client

COPY . /root/RO

RUN /root/RO/scripts/install-osm-im.sh --develop && \
    /root/RO/scripts/install-lib-osm-openvim.sh --develop && \
    make -C /root/RO prepare && \
    mkdir -p /var/log/osm && \
    pip2 install -e /root/RO/build && \
    rm -rf /root/.cache && \
    apt-get clean && \
    rm -rf /var/lib/apt/lists/*

VOLUME /var/log/osm

EXPOSE 9090

# Two mysql databases are needed (DB and DB_OVIM). Can be hosted on same or separated containers
# These ENV must be provided
# RO_DB_HOST: host of the main
# RO_DB_OVIM_HOST: ...        if empty RO_DB_HOST is assumed
# RO_DB_ROOT_PASSWORD: this has to be provided first time for creating database. It will create and init only if empty!
# RO_DB_OVIM_ROOT_PASSWORD: ...  if empty RO_DB_ROOT_PASSWORD is assumed
# RO_DB_USER:    default value 'mano'
# RO_DB_OVIM_USER:       default value 'mano'
# RO_DB_PASSWORD:        default value 'manopw'
# RO_DB_OVIM_PASSWORD:        default value 'manopw'
# RO_DB_PORT:             default value '3306'
# RO_DB_OVIM_PORT:        default value '3306'
# RO_DB_NAME:             default value 'mano_db'
# RO_DB_OVIM_NAME:        default value 'mano_vim_db'
# RO_LOG_FILE:            default log to stderr if not defined

ENV RO_DB_HOST="" \
    RO_DB_OVIM_HOST="" \
    RO_DB_ROOT_PASSWORD="" \
    RO_DB_OVIM_ROOT_PASSWORD="" \
    RO_DB_USER=mano \
    RO_DB_OVIM_USER=mano \
    RO_DB_PASSWORD=manopw \
    RO_DB_OVIM_PASSWORD=manopw \
    RO_DB_PORT=3306 \
    RO_DB_OVIM_PORT=3306 \
    RO_DB_NAME=mano_db \
    RO_DB_OVIM_NAME=mano_vim_db \
    OPENMANO_TENANT=osm \
    RO_LOG_LEVEL=DEBUG

CMD RO-start.sh<|MERGE_RESOLUTION|>--- conflicted
+++ resolved
@@ -8,21 +8,12 @@
     apt-get update && \
     DEBIAN_FRONTEND=noninteractive apt-get -y install git python python-pip && \
     DEBIAN_FRONTEND=noninteractive apt-get -y install wget tox && \
-<<<<<<< HEAD
-    DEBIAN_FRONTEND=noninteractive pip install pip==9.0.3 && \
-    DEBIAN_FRONTEND=noninteractive pip3 install pip==9.0.3 && \
-    DEBIAN_FRONTEND=noninteractive pip install -U setuptools setuptools-version-command stdeb && \
-    DEBIAN_FRONTEND=noninteractive pip install -U pyang pyangbind && \
-    DEBIAN_FRONTEND=noninteractive pip3 install -U pyang pyangbind && \
-    DEBIAN_FRONTEND=noninteractive apt-get -y install python-yaml python-netaddr python-boto python-networkx && \
-    DEBIAN_FRONTEND=noninteractive apt-get -y install software-properties-common && \
-=======
     DEBIAN_FRONTEND=noninteractive pip2 install pip==9.0.3 && \
     DEBIAN_FRONTEND=noninteractive pip2 install -U progressbar pyvmomi pyvcloud==19.1.1 && \
->>>>>>> 7fe82640
     DEBIAN_FRONTEND=noninteractive apt-get -y install python-novaclient python-keystoneclient python-glanceclient python-cinderclient python-neutronclient && \
     DEBIAN_FRONTEND=noninteractive apt-get -y install python-cffi libmysqlclient-dev libssl-dev libffi-dev python-mysqldb && \
     DEBIAN_FRONTEND=noninteractive apt-get -y install python-openstacksdk python-openstackclient && \
+    DEBIAN_FRONTEND=noninteractive apt-get -y install python-networkx && \
     DEBIAN_FRONTEND=noninteractive pip2 install untangle && \
     DEBIAN_FRONTEND=noninteractive pip2 install -e git+https://github.com/python-oca/python-oca#egg=oca && \
     DEBIAN_FRONTEND=noninteractive apt-get -y install mysql-client
